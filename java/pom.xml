--- conflicted
+++ resolved
@@ -40,12 +40,8 @@
         <debezium.version>1.9.7.Final</debezium.version>
         <jackson.version>2.13.5</jackson.version>
         <spark_sql.version>3.3.1</spark_sql.version>
-<<<<<<< HEAD
-        <hadoop.version>3.3.2</hadoop.version>
+        <hadoop.version>3.3.3</hadoop.version>
         <avro.version>1.9.1</avro.version>
-=======
-        <hadoop.version>3.3.3</hadoop.version>
->>>>>>> 62e0d77e
     </properties>
 
     <dependencyManagement>
@@ -166,14 +162,11 @@
                 <version>${hadoop.version}</version>
             </dependency>
             <dependency>
-<<<<<<< HEAD
                 <groupId>org.apache.avro</groupId>
                 <artifactId>avro</artifactId>
                 <version>${avro.version}</version>
             </dependency>
             <dependency>
-=======
->>>>>>> 62e0d77e
                 <groupId>junit</groupId>
                 <artifactId>junit</artifactId>
                 <version>4.13.2</version>
