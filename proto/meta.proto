syntax = "proto3";

package meta;

import "backup_service.proto";
import "catalog.proto";
import "common.proto";
import "hummock.proto";
import "source.proto";
import "stream_plan.proto";
import "user.proto";

option java_package = "com.risingwave.proto";
option optimize_for = SPEED;

message GetTelemetryInfoRequest {}

message TelemetryInfoResponse {
  optional string tracking_id = 1;
}

service TelemetryInfoService {
  // Request telemetry info from meta node
  rpc GetTelemetryInfo(GetTelemetryInfoRequest) returns (TelemetryInfoResponse);
}

message HeartbeatRequest {
  message ExtraInfo {
    oneof info {
      uint64 hummock_gc_watermark = 1;
    }
  }
  uint32 node_id = 1;
  // Lightweight info piggybacked by heartbeat request.
  repeated ExtraInfo info = 2;
}

message HeartbeatResponse {
  common.Status status = 1;
}

service HeartbeatService {
  rpc Heartbeat(HeartbeatRequest) returns (HeartbeatResponse);
}

// Fragments of a Streaming Job
message TableFragments {
  // The state of the fragments of this table
  enum State {
    UNSPECIFIED = 0;
    // The streaming job is initial.
    INITIAL = 1;
    // The streaming job is creating.
    CREATING = 2;
    // The streaming job has been created.
    CREATED = 3;
  }
  // Runtime information of an actor
  message ActorStatus {
    // Current state of actor
    enum ActorState {
      UNSPECIFIED = 0;
      // Initial state after creation
      INACTIVE = 1;
      // Running normally
      RUNNING = 2;
    }
    // Current on which parallel unit
    common.ParallelUnit parallel_unit = 1;
    // Current state
    ActorState state = 2;
  }
  message Fragment {
    enum FragmentDistributionType {
      UNSPECIFIED = 0;
      SINGLE = 1;
      HASH = 2;
    }
    uint32 fragment_id = 1;
    // Bitwise-OR of FragmentTypeFlags
    uint32 fragment_type_mask = 2;
    FragmentDistributionType distribution_type = 3;
    repeated stream_plan.StreamActor actors = 4;
    // Vnode mapping (which should be set in upstream dispatcher) of the fragment.
    // This field is always set to `Some`. For singleton, the parallel unit for all vnodes will be the same.
    common.ParallelUnitMapping vnode_mapping = 5;
    repeated uint32 state_table_ids = 6;
    // Note that this can be derived backwards from the upstream actors of the Actor held by the Fragment,
    // but in some scenarios (e.g. Scaling) it will lead to a lot of duplicate code,
    // so we pre-generate and store it here, this member will only be initialized when creating the Fragment
    // and modified when creating the mv-on-mv
    repeated uint32 upstream_fragment_ids = 7;
  }
  uint32 table_id = 1;
  State state = 2;
  map<uint32, Fragment> fragments = 3;
  map<uint32, ActorStatus> actor_status = 4;
  map<uint32, source.ConnectorSplits> actor_splits = 5;

  stream_plan.StreamContext ctx = 6;
  TableParallelism parallelism = 7;
}

/// Parallel unit mapping with fragment id, used for notification.
message FragmentParallelUnitMapping {
  uint32 fragment_id = 1;
  common.ParallelUnitMapping mapping = 2;
}

message FragmentParallelUnitMappings {
  repeated FragmentParallelUnitMapping mappings = 1;
}

/// Worker mapping with fragment id, used for notification.
message FragmentWorkerMapping {
  uint32 fragment_id = 1;
  common.WorkerMapping mapping = 2;
}

message FragmentWorkerMappings {
  repeated FragmentWorkerMapping mappings = 1;
}

// TODO: remove this when dashboard refactored.
message ActorLocation {
  common.WorkerNode node = 1;
  repeated stream_plan.StreamActor actors = 2;
}

message MigrationPlan {
  // map<parallel_unit_id, parallel_unit>, the plan indicates that the actors will be migrated from old parallel unit to the new one.
  map<uint32, common.ParallelUnit> parallel_unit_migration_plan = 1;
}

message FlushRequest {
  bool checkpoint = 1;
}

message FlushResponse {
  common.Status status = 1;
  hummock.HummockSnapshot snapshot = 2;
}

// The reason why the data sources in the cluster are paused.
enum PausedReason {
  PAUSED_REASON_UNSPECIFIED = 0;
  // The cluster is paused due to configuration change, e.g. altering table schema and scaling.
  PAUSED_REASON_CONFIG_CHANGE = 1;
  // The cluster is paused due to manual operation, e.g. `risectl` command or the
  // `pause_on_next_bootstrap` system variable.
  PAUSED_REASON_MANUAL = 2;
}

message PauseRequest {}

message PauseResponse {
  optional PausedReason prev = 1;
  optional PausedReason curr = 2;
}

message ResumeRequest {}

message ResumeResponse {
  optional PausedReason prev = 1;
  optional PausedReason curr = 2;
}

message CancelCreatingJobsRequest {
  message CreatingJobInfo {
    uint32 database_id = 1;
    uint32 schema_id = 2;
    string name = 3;
  }

  message CreatingJobInfos {
    repeated CreatingJobInfo infos = 1;
  }

  message CreatingJobIds {
    repeated uint32 job_ids = 1;
  }

  oneof jobs {
    CreatingJobInfos infos = 1;
    CreatingJobIds ids = 2;
  }
}

message CancelCreatingJobsResponse {
  common.Status status = 1;
  repeated uint32 canceled_jobs = 2;
}

message ListTableFragmentsRequest {
  repeated uint32 table_ids = 1;
}

message ListTableFragmentsResponse {
  message ActorInfo {
    uint32 id = 1;
    stream_plan.StreamNode node = 2;
    repeated stream_plan.Dispatcher dispatcher = 3;
  }
  message FragmentInfo {
    uint32 id = 1;
    repeated ActorInfo actors = 4;
  }
  message TableFragmentInfo {
    repeated FragmentInfo fragments = 1;
    stream_plan.StreamContext ctx = 2;
  }
  map<uint32, TableFragmentInfo> table_fragments = 1;
}

message ListTableFragmentStatesRequest {}

message ListTableFragmentStatesResponse {
  message TableFragmentState {
    uint32 table_id = 1;
    TableFragments.State state = 2;
    TableParallelism parallelism = 3;
  }
  repeated TableFragmentState states = 1;
}

message ListFragmentDistributionRequest {}

message ListFragmentDistributionResponse {
  message FragmentDistribution {
    uint32 fragment_id = 1;
    uint32 table_id = 2;
    TableFragments.Fragment.FragmentDistributionType distribution_type = 3;
    repeated uint32 state_table_ids = 4;
    repeated uint32 upstream_fragment_ids = 5;
    uint32 fragment_type_mask = 6;
    uint32 parallelism = 7;
  }
  repeated FragmentDistribution distributions = 1;
}

message ListActorStatesRequest {}

message ListActorStatesResponse {
  message ActorState {
    uint32 actor_id = 1;
    uint32 fragment_id = 2;
    uint32 parallel_unit_id = 3;
    TableFragments.ActorStatus.ActorState state = 4;
  }
  repeated ActorState states = 1;
}

message ListObjectDependenciesRequest {}

message ListObjectDependenciesResponse {
  message ObjectDependencies {
    uint32 object_id = 1;
    uint32 referenced_object_id = 2;
  }
  repeated ObjectDependencies dependencies = 1;
}

enum ThrottleTarget {
  THROTTLE_TARGET_UNSPECIFIED = 0;
  SOURCE = 1;
  MV = 2;
}

message ApplyThrottleRequest {
  ThrottleTarget kind = 1;
  uint32 id = 2;
  optional uint32 rate = 3;
}

message ApplyThrottleResponse {
  common.Status status = 1;
}

message RecoverRequest {}

message RecoverResponse {}

service StreamManagerService {
  rpc Flush(FlushRequest) returns (FlushResponse);
  rpc Pause(PauseRequest) returns (PauseResponse);
  rpc Resume(ResumeRequest) returns (ResumeResponse);
  rpc CancelCreatingJobs(CancelCreatingJobsRequest) returns (CancelCreatingJobsResponse);
  rpc ListTableFragments(ListTableFragmentsRequest) returns (ListTableFragmentsResponse);
  rpc ListTableFragmentStates(ListTableFragmentStatesRequest) returns (ListTableFragmentStatesResponse);
  rpc ListFragmentDistribution(ListFragmentDistributionRequest) returns (ListFragmentDistributionResponse);
  rpc ListActorStates(ListActorStatesRequest) returns (ListActorStatesResponse);
  rpc ListObjectDependencies(ListObjectDependenciesRequest) returns (ListObjectDependenciesResponse);
  rpc ApplyThrottle(ApplyThrottleRequest) returns (ApplyThrottleResponse);
  rpc Recover(RecoverRequest) returns (RecoverResponse);
}

// Below for cluster service.

message AddWorkerNodeRequest {
  message Property {
    uint64 worker_node_parallelism = 1;
    bool is_streaming = 2;
    bool is_serving = 3;
    bool is_unschedulable = 4;
  }
  common.WorkerType worker_type = 1;
  common.HostAddress host = 2;
  reserved 3;
  Property property = 4;
  common.WorkerNode.Resource resource = 5;
}

message AddWorkerNodeResponse {
  reserved 3;
  reserved "system_params";
  common.Status status = 1;
  optional uint32 node_id = 2;
}

message ActivateWorkerNodeRequest {
  common.HostAddress host = 1;
  uint32 node_id = 2;
}

message ActivateWorkerNodeResponse {
  common.Status status = 1;
}

message DeleteWorkerNodeRequest {
  common.HostAddress host = 1;
}

message DeleteWorkerNodeResponse {
  common.Status status = 1;
}

// Mark CN as schedulable or as unschedulable
message UpdateWorkerNodeSchedulabilityRequest {
  enum Schedulability {
    UNSPECIFIED = 0;
    SCHEDULABLE = 1;
    UNSCHEDULABLE = 2;
  }

  repeated uint32 worker_ids = 1;
  Schedulability schedulability = 2;
}

message UpdateWorkerNodeSchedulabilityResponse {
  common.Status status = 1;
}

message ListAllNodesRequest {
  optional common.WorkerType worker_type = 1;
  // Whether to include nodes still starting
  bool include_starting_nodes = 2;
}

message ListAllNodesResponse {
  common.Status status = 1;
  repeated common.WorkerNode nodes = 2;
}

service ClusterService {
  rpc AddWorkerNode(AddWorkerNodeRequest) returns (AddWorkerNodeResponse);
  rpc ActivateWorkerNode(ActivateWorkerNodeRequest) returns (ActivateWorkerNodeResponse);
  rpc DeleteWorkerNode(DeleteWorkerNodeRequest) returns (DeleteWorkerNodeResponse);
  rpc UpdateWorkerNodeSchedulability(UpdateWorkerNodeSchedulabilityRequest) returns (UpdateWorkerNodeSchedulabilityResponse);
  rpc ListAllNodes(ListAllNodesRequest) returns (ListAllNodesResponse);
}

enum SubscribeType {
  UNSPECIFIED = 0;
  FRONTEND = 1;
  HUMMOCK = 2;
  COMPACTOR = 3;
  COMPUTE = 4;
}

// Below for notification service.
message SubscribeRequest {
  SubscribeType subscribe_type = 1;
  common.HostAddress host = 2;
  uint32 worker_id = 3;
}

message MetaSnapshot {
  message SnapshotVersion {
    uint64 catalog_version = 1;
    reserved 2; // for old parallel_unit_mapping_version
    uint64 worker_node_version = 3;
    uint64 streaming_worker_mapping_version = 4;
  }
  repeated catalog.Database databases = 1;
  repeated catalog.Schema schemas = 2;
  repeated catalog.Source sources = 3;
  repeated catalog.Sink sinks = 4;
  repeated catalog.Table tables = 5;
  repeated catalog.Index indexes = 6;
  repeated catalog.View views = 7;
  repeated catalog.Function functions = 15;
  repeated catalog.Connection connections = 17;
  repeated catalog.Subscription subscriptions = 19;
  repeated user.UserInfo users = 8;
<<<<<<< HEAD
  reserved 9; // for old parallel_unit_mapping
=======
  GetSessionParamsResponse session_params = 20;
  // for streaming
  repeated FragmentParallelUnitMapping parallel_unit_mappings = 9;
>>>>>>> 4ba80c90
  repeated common.WorkerNode nodes = 10;
  hummock.HummockSnapshot hummock_snapshot = 11;
  hummock.HummockVersion hummock_version = 12;
  backup_service.MetaBackupManifestId meta_backup_manifest_id = 14;
  hummock.WriteLimits hummock_write_limits = 16;
  reserved 18; // for old serving_parallel_unit_mappings

  // for streaming
  repeated FragmentWorkerMapping streaming_worker_mappings = 20;
  repeated FragmentWorkerMapping serving_worker_mappings = 21;

  SnapshotVersion version = 13;
}

message Relation {
  oneof relation_info {
    catalog.Table table = 1;
    catalog.Source source = 2;
    catalog.Sink sink = 3;
    catalog.Index index = 4;
    catalog.View view = 5;
    catalog.Subscription subscription = 6;
  }
}

message RelationGroup {
  repeated Relation relations = 1;
}

message Recovery {}

message SubscribeResponse {
  enum Operation {
    UNSPECIFIED = 0;
    ADD = 1;
    DELETE = 2;
    UPDATE = 3;
    SNAPSHOT = 4;
  }
  common.Status status = 1;
  Operation operation = 2;
  uint64 version = 3;
  oneof info {
    catalog.Database database = 4;
    catalog.Schema schema = 5;
    catalog.Function function = 6;
    user.UserInfo user = 11;
<<<<<<< HEAD
=======
    SetSessionParamRequest session_param = 26;
    // for streaming
    FragmentParallelUnitMapping parallel_unit_mapping = 12;
>>>>>>> 4ba80c90
    common.WorkerNode node = 13;
    hummock.HummockSnapshot hummock_snapshot = 14;
    hummock.HummockVersionDeltas hummock_version_deltas = 15;
    MetaSnapshot snapshot = 16;
    backup_service.MetaBackupManifestId meta_backup_manifest_id = 17;
    SystemParams system_params = 19;
    hummock.WriteLimits hummock_write_limits = 20;
    RelationGroup relation_group = 21;
    catalog.Connection connection = 22;
    hummock.HummockVersionStats hummock_stats = 24;
    Recovery recovery = 25;
    FragmentWorkerMapping streaming_worker_mapping = 26;
    FragmentWorkerMappings serving_worker_mappings = 27;
  }
}

service NotificationService {
  rpc Subscribe(SubscribeRequest) returns (stream SubscribeResponse);
}

message GetClusterInfoRequest {}

message GetClusterInfoResponse {
  repeated common.WorkerNode worker_nodes = 1;
  repeated TableFragments table_fragments = 2;
  map<uint32, source.ConnectorSplits> actor_splits = 3;
  map<uint32, catalog.Source> source_infos = 4;
  uint64 revision = 5;
}

message Reschedule {
  repeated uint32 added_parallel_units = 1;
  repeated uint32 removed_parallel_units = 2;
}

message RescheduleRequest {
  // reschedule plan for each fragment
  map<uint32, Reschedule> reschedules = 1;
  uint64 revision = 2;
  bool resolve_no_shuffle_upstream = 3;
}

message RescheduleResponse {
  bool success = 1;
  uint64 revision = 2;
}

message TableParallelism {
  message FixedParallelism {
    uint32 parallelism = 1;
  }

  // deprecated, treated as AdaptiveParallelism
  message AutoParallelism {}

  message AdaptiveParallelism {}

  message CustomParallelism {}

  oneof parallelism {
    FixedParallelism fixed = 1;
    AutoParallelism auto = 2;
    CustomParallelism custom = 3;
    AdaptiveParallelism adaptive = 4;
  }
}

message GetReschedulePlanRequest {
  uint64 revision = 1;

  message WorkerChanges {
    repeated uint32 include_worker_ids = 1;
    repeated uint32 exclude_worker_ids = 2;
    optional uint32 target_parallelism = 3;
    optional uint32 target_parallelism_per_worker = 4;
  }

  message StableResizePolicy {
    map<uint32, WorkerChanges> fragment_worker_changes = 1;
  }

  oneof policy {
    // The StableResizePolicy will generate a stable ReschedulePlan, without altering the distribution on WorkerId that's not involved.
    // Note that this "Stable" doesn't refer to the "determinacy" of the algorithm.
    // Multiple repeated calls may yield different ReschedulePlan results.
    StableResizePolicy stable_resize_policy = 2;
  }
}

message GetReschedulePlanResponse {
  uint64 revision = 1;
  // reschedule plan for each fragment
  map<uint32, Reschedule> reschedules = 2;
  // todo, refactor needed
  bool success = 3;
}

service ScaleService {
  rpc GetClusterInfo(GetClusterInfoRequest) returns (GetClusterInfoResponse);
  rpc Reschedule(RescheduleRequest) returns (RescheduleResponse);
  rpc GetReschedulePlan(GetReschedulePlanRequest) returns (GetReschedulePlanResponse);
}

message MembersRequest {}

message MetaMember {
  common.HostAddress address = 1;
  bool is_leader = 2;
}

message MembersResponse {
  repeated MetaMember members = 1;
}

service MetaMemberService {
  rpc Members(MembersRequest) returns (MembersResponse);
}

// The schema for persisted system parameters.
// Note on backward compatibility:
// - Do not remove deprecated fields. Mark them as deprecated instead.
// - Do not rename existing fields, since each field is stored separately in the meta store with the field name as the key.
// - To modify (rename, change the type or semantic of) a field, introduce a new field suffixed by the version.
message SystemParams {
  optional uint32 barrier_interval_ms = 1;
  optional uint64 checkpoint_frequency = 2;
  optional uint32 sstable_size_mb = 3;
  optional uint32 block_size_kb = 4;
  optional double bloom_false_positive = 5;
  optional string state_store = 6;
  optional string data_directory = 7;
  optional string backup_storage_url = 8;
  optional string backup_storage_directory = 9;
  // Deprecated. Use config file instead.
  optional bool telemetry_enabled = 10 [deprecated = true];
  optional uint32 parallel_compact_size_mb = 11;
  optional uint32 max_concurrent_creating_streaming_jobs = 12;
  optional bool pause_on_next_bootstrap = 13;
  optional string wasm_storage_url = 14 [deprecated = true];
  optional bool enable_tracing = 15;
}

message GetSystemParamsRequest {}

message GetSystemParamsResponse {
  SystemParams params = 1;
}

message SetSystemParamRequest {
  string param = 1;
  // None means set to default value.
  optional string value = 2;
}

message SetSystemParamResponse {
  optional SystemParams params = 1;
}

service SystemParamsService {
  rpc GetSystemParams(GetSystemParamsRequest) returns (GetSystemParamsResponse);
  rpc SetSystemParam(SetSystemParamRequest) returns (SetSystemParamResponse);
}

message GetSessionParamsRequest {}

message GetSessionParamsResponse {
  string params = 1;
}

message SetSessionParamRequest {
  string param = 1;
  // None means set to default value.
  optional string value = 2;
}

message SetSessionParamResponse {
  string param = 1;
}

// Used for alter system wide default parameters
service SessionParamService {
  rpc GetSessionParams(GetSessionParamsRequest) returns (GetSessionParamsResponse);
  rpc SetSessionParam(SetSessionParamRequest) returns (SetSessionParamResponse);
}

message GetServingVnodeMappingsRequest {}

message GetServingVnodeMappingsResponse {
  map<uint32, uint32> fragment_to_table = 2;
  repeated FragmentWorkerMapping worker_mappings = 3;
}

service ServingService {
  rpc GetServingVnodeMappings(GetServingVnodeMappingsRequest) returns (GetServingVnodeMappingsResponse);
}

message EventLog {
  message EventMetaNodeStart {
    string advertise_addr = 1;
    string listen_addr = 2;
    string opts = 3;
  }
  message EventCreateStreamJobFail {
    uint32 id = 1;
    string name = 2;
    string definition = 3;
    string error = 4;
  }
  message EventDirtyStreamJobClear {
    uint32 id = 1;
    string name = 2;
    string definition = 3;
    string error = 4;
  }
  message EventBarrierComplete {
    uint64 prev_epoch = 1;
    uint64 cur_epoch = 2;
    double duration_sec = 3;
    string command = 4;
    string barrier_kind = 5;
  }
  message EventInjectBarrierFail {
    uint64 prev_epoch = 1;
    uint64 cur_epoch = 2;
    string error = 3;
  }
  message EventCollectBarrierFail {
    uint64 prev_epoch = 1;
    uint64 cur_epoch = 2;
    string error = 3;
  }
  message EventWorkerNodePanic {
    uint32 worker_id = 1;
    common.WorkerType worker_type = 2;
    common.HostAddress host_addr = 3;
    string panic_info = 4;
  }
  // Event logs identifier, which should be populated by event log service.
  optional string unique_id = 1;
  // Processing time, which should be populated by event log service.
  optional uint64 timestamp = 2;
  oneof event {
    EventCreateStreamJobFail create_stream_job_fail = 3;
    EventDirtyStreamJobClear dirty_stream_job_clear = 4;
    EventMetaNodeStart meta_node_start = 5;
    EventBarrierComplete barrier_complete = 6;
    EventInjectBarrierFail inject_barrier_fail = 7;
    EventCollectBarrierFail collect_barrier_fail = 8;
    EventLog.EventWorkerNodePanic worker_node_panic = 9;
  }
}

message ListEventLogRequest {}

message ListEventLogResponse {
  repeated EventLog event_logs = 1;
}

message AddEventLogRequest {
  // A subset of EventLog.event that can be added by non meta node.
  oneof event {
    EventLog.EventWorkerNodePanic worker_node_panic = 1;
  }
}

message AddEventLogResponse {}

service EventLogService {
  rpc ListEventLog(ListEventLogRequest) returns (ListEventLogResponse);
  rpc AddEventLog(AddEventLogRequest) returns (AddEventLogResponse);
}<|MERGE_RESOLUTION|>--- conflicted
+++ resolved
@@ -402,13 +402,8 @@
   repeated catalog.Connection connections = 17;
   repeated catalog.Subscription subscriptions = 19;
   repeated user.UserInfo users = 8;
-<<<<<<< HEAD
   reserved 9; // for old parallel_unit_mapping
-=======
   GetSessionParamsResponse session_params = 20;
-  // for streaming
-  repeated FragmentParallelUnitMapping parallel_unit_mappings = 9;
->>>>>>> 4ba80c90
   repeated common.WorkerNode nodes = 10;
   hummock.HummockSnapshot hummock_snapshot = 11;
   hummock.HummockVersion hummock_version = 12;
@@ -417,8 +412,8 @@
   reserved 18; // for old serving_parallel_unit_mappings
 
   // for streaming
-  repeated FragmentWorkerMapping streaming_worker_mappings = 20;
-  repeated FragmentWorkerMapping serving_worker_mappings = 21;
+  repeated FragmentWorkerMapping streaming_worker_mappings = 21;
+  repeated FragmentWorkerMapping serving_worker_mappings = 22;
 
   SnapshotVersion version = 13;
 }
@@ -456,12 +451,7 @@
     catalog.Schema schema = 5;
     catalog.Function function = 6;
     user.UserInfo user = 11;
-<<<<<<< HEAD
-=======
     SetSessionParamRequest session_param = 26;
-    // for streaming
-    FragmentParallelUnitMapping parallel_unit_mapping = 12;
->>>>>>> 4ba80c90
     common.WorkerNode node = 13;
     hummock.HummockSnapshot hummock_snapshot = 14;
     hummock.HummockVersionDeltas hummock_version_deltas = 15;
@@ -473,8 +463,8 @@
     catalog.Connection connection = 22;
     hummock.HummockVersionStats hummock_stats = 24;
     Recovery recovery = 25;
-    FragmentWorkerMapping streaming_worker_mapping = 26;
-    FragmentWorkerMappings serving_worker_mappings = 27;
+    FragmentWorkerMapping streaming_worker_mapping = 27;
+    FragmentWorkerMappings serving_worker_mappings = 28;
   }
 }
 
