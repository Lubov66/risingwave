--- conflicted
+++ resolved
@@ -22,7 +22,7 @@
 pub struct DebeziumChangeEvent<A> {
     value_accessor: Option<A>,
     key_accessor: Option<A>,
-    is_mongo: bool,
+    is_mongodb: bool,
 }
 
 const BEFORE: &str = "before";
@@ -95,7 +95,7 @@
         Self {
             value_accessor,
             key_accessor,
-            is_mongo: false,
+            is_mongodb: false,
         }
     }
 
@@ -104,7 +104,7 @@
         Self {
             value_accessor,
             key_accessor,
-            is_mongo: true,
+            is_mongodb: true,
         }
     }
 
@@ -132,7 +132,7 @@
             ChangeEventOperation::Delete => {
                 // For delete events of MongoDB, the "before" and "after" field both are null in the value,
                 // we need to extract the _id field from the key.
-                if self.is_mongo && desc.name == "_id" {
+                if self.is_mongodb && desc.name == "_id" {
                     return self
                         .key_accessor
                         .as_ref()
@@ -184,18 +184,12 @@
     accessor: A,
 }
 
-<<<<<<< HEAD
-pub fn extract_bson_id(id_type: &DataType, bson_doc: &serde_json::Value) -> anyhow::Result<Datum> {
+pub fn extract_bson_id(id_type: &DataType, bson_doc: &serde_json::Value) -> AccessResult {
     let id_field = if let Some(value) = bson_doc.get("_id") {
         value
     } else {
         bson_doc
     };
-=======
-pub fn extract_bson_id(id_type: &DataType, bson_doc: &serde_json::Value) -> AccessResult {
-    let id_field = bson_doc
-        .get("_id")
-        .ok_or_else(|| uncategorized!("Debezium Mongo requires document has a `_id` field"))?;
 
     let type_error = || AccessError::TypeError {
         expected: id_type.to_string(),
@@ -211,7 +205,6 @@
         value: id_field.to_string(),
     };
 
->>>>>>> 8fdd0bab
     let id: Datum = match id_type {
         DataType::Jsonb => ScalarImpl::Jsonb(id_field.clone().into()).into(),
         DataType::Varchar => match id_field {
