// Copyright 2023 RisingWave Labs
//
// Licensed under the Apache License, Version 2.0 (the "License");
// you may not use this file except in compliance with the License.
// You may obtain a copy of the License at
//
//     http://www.apache.org/licenses/LICENSE-2.0
//
// Unless required by applicable law or agreed to in writing, software
// distributed under the License is distributed on an "AS IS" BASIS,
// WITHOUT WARRANTIES OR CONDITIONS OF ANY KIND, either express or implied.
// See the License for the specific language governing permissions and
// limitations under the License.

use std::pin::pin;
use std::sync::Arc;

use either::Either;
use futures::stream::select_with_strategy;
use futures::{pin_mut, stream, StreamExt, TryStreamExt};
use futures_async_stream::try_stream;
use risingwave_common::array::{Op, StreamChunk};
use risingwave_common::catalog::Schema;
use risingwave_common::hash::VnodeBitmapExt;
use risingwave_common::row::{OwnedRow, Row};
use risingwave_common::types::Datum;
use risingwave_common::util::chunk_coalesce::DataChunkBuilder;
use risingwave_common::util::epoch::EpochPair;
use risingwave_common::{bail, row};
use risingwave_hummock_sdk::HummockReadEpoch;
use risingwave_storage::store::PrefetchOptions;
use risingwave_storage::table::batch_table::storage_table::StorageTable;
use risingwave_storage::StateStore;

use crate::common::table::state_table::StateTable;
use crate::executor::backfill::utils;
use crate::executor::backfill::utils::{
    compute_bounds, construct_initial_finished_state, get_new_pos, iter_chunks, mapping_chunk,
    mapping_message, mark_chunk, owned_row_iter,
};
use crate::executor::monitor::StreamingMetrics;
use crate::executor::{
    expect_first_barrier, Barrier, BoxedExecutor, BoxedMessageStream, Executor, ExecutorInfo,
    Message, PkIndices, PkIndicesRef, StreamExecutorError, StreamExecutorResult,
};
use crate::task::{ActorId, CreateMviewProgress};

/// vnode, `is_finished`, `row_count`, all occupy 1 column each.
const METADATA_STATE_LEN: usize = 3;

/// Schema: | vnode | pk ... | `backfill_finished` | `row_count` |
/// We can decode that into `BackfillState` on recovery.
#[derive(Debug, Eq, PartialEq)]
pub struct BackfillState {
    current_pos: Option<OwnedRow>,
    old_state: Option<Vec<Datum>>,
    is_finished: bool,
    row_count: u64,
}

/// An implementation of the [RFC: Use Backfill To Let Mv On Mv Stream Again](https://github.com/risingwavelabs/rfcs/pull/13).
/// `BackfillExecutor` is used to create a materialized view on another materialized view.
///
/// It can only buffer chunks between two barriers instead of unbundled memory usage of
/// `RearrangedChainExecutor`.
///
/// It uses the latest epoch to read the snapshot of the upstream mv during two barriers and all the
/// `StreamChunk` of the snapshot read will forward to the downstream.
///
/// It uses `current_pos` to record the progress of the backfill (the pk of the upstream mv) and
/// `current_pos` is initiated as an empty `Row`.
///
/// All upstream messages during the two barriers interval will be buffered and decide to forward or
/// ignore based on the `current_pos` at the end of the later barrier. Once `current_pos` reaches
/// the end of the upstream mv pk, the backfill would finish.
///
/// Notice:
/// The pk we are talking about here refers to the storage primary key.
/// We rely on the scheduler to schedule the `BackfillExecutor` together with the upstream mv/table
/// in the same worker, so that we can read uncommitted data from the upstream table without
/// waiting.
pub struct BackfillExecutor<S: StateStore> {
    /// Upstream table
    upstream_table: StorageTable<S>,
    /// Upstream with the same schema with the upstream table.
    upstream: BoxedExecutor,

    /// Internal state table for persisting state of backfill state.
    state_table: Option<StateTable<S>>,

    /// The column indices need to be forwarded to the downstream from the upstream and table scan.
    output_indices: Vec<usize>,

    /// PTAL at the docstring for `CreateMviewProgress` to understand how we compute it.
    progress: CreateMviewProgress,

    actor_id: ActorId,

    info: ExecutorInfo,

    metrics: Arc<StreamingMetrics>,

    chunk_size: usize,
}

impl<S> BackfillExecutor<S>
where
    S: StateStore,
{
    #[allow(clippy::too_many_arguments)]
    pub fn new(
        upstream_table: StorageTable<S>,
        upstream: BoxedExecutor,
        state_table: Option<StateTable<S>>,
        output_indices: Vec<usize>,
        progress: CreateMviewProgress,
        schema: Schema,
        pk_indices: PkIndices,
        metrics: Arc<StreamingMetrics>,
        chunk_size: usize,
        executor_id: u64,
    ) -> Self {
        Self {
            info: ExecutorInfo {
                schema,
                pk_indices,
                identity: format!("BackfillExecutor {:X}", executor_id),
            },
            upstream_table,
            upstream,
            state_table,
            output_indices,
            actor_id: progress.actor_id(),
            progress,
            metrics,
            chunk_size,
        }
    }

    #[try_stream(ok = Message, error = StreamExecutorError)]
    async fn execute_inner(mut self) {
        // The primary key columns, in the output columns of the upstream_table scan.
        let pk_in_output_indices = self.upstream_table.pk_in_output_indices().unwrap();

        let state_len = pk_in_output_indices.len() + METADATA_STATE_LEN;

        let pk_order = self.upstream_table.pk_serializer().get_order_types();

        let upstream_table_id = self.upstream_table.table_id().table_id;

        let mut upstream = self.upstream.execute();

        // Poll the upstream to get the first barrier.
        let first_barrier = expect_first_barrier(&mut upstream).await?;
        let init_epoch = first_barrier.epoch.prev;
        if let Some(state_table) = self.state_table.as_mut() {
            state_table.init_epoch(first_barrier.epoch);
        }

        let BackfillState {
            mut current_pos,
            is_finished,
            row_count,
            mut old_state,
        } = Self::recover_backfill_state(self.state_table.as_ref(), pk_in_output_indices.len())
            .await?;

        let mut builder =
            DataChunkBuilder::new(self.upstream_table.schema().data_types(), self.chunk_size);

        // If the snapshot is empty, we don't need to backfill.
        // We cannot complete progress now, as we want to persist
        // finished state to state store first.
        // As such we will wait for next barrier.
        let is_snapshot_empty: bool = {
            if is_finished {
                // It is finished, so just assign a value to avoid accessing storage table again.
                false
            } else {
                let snapshot_is_empty = {
                    let snapshot = Self::snapshot_read(
                        &self.upstream_table,
                        init_epoch,
                        None,
                        false,
                        &mut builder,
                    );
                    pin_mut!(snapshot);
                    snapshot.try_next().await?.unwrap().is_none()
                };
                let snapshot_buffer_is_empty = builder.is_empty();
                builder.clear();
                snapshot_is_empty && snapshot_buffer_is_empty
            }
        };

        // | backfill_is_finished | snapshot_empty | need_to_backfill |
        // | t                    | t/f            | f                |
        // | f                    | t              | f                |
        // | f                    | f              | t                |
        let to_backfill = !is_finished && !is_snapshot_empty;

        // Use this buffer to construct state,
        // which will then be persisted.
        let mut current_state: Vec<Datum> = vec![None; state_len];

        // The first barrier message should be propagated.
        yield Message::Barrier(first_barrier);

        // If no need backfill, but state was still "unfinished" we need to finish it.
        // So we just update the state + progress to meta at the next barrier to finish progress,
        // and forward other messages.
        //
        // Reason for persisting on second barrier rather than first:
        // We can't update meta with progress as finished until state_table
        // has been updated.
        // We also can't update state_table in first epoch, since state_table
        // expects to have been initialized in previous epoch.

        // The epoch used to snapshot read upstream mv.
        let mut snapshot_read_epoch = init_epoch;

        // Keep track of rows from the snapshot.
        let mut total_snapshot_processed_rows: u64 = row_count;

        // Backfill Algorithm:
        //
        //   backfill_stream
        //  /               \
        // upstream       snapshot
        //
        // We construct a backfill stream with upstream as its left input and mv snapshot read
        // stream as its right input. When a chunk comes from upstream, we will buffer it.
        //
        // When a barrier comes from upstream:
        //  - Update the `snapshot_read_epoch`.
        //  - For each row of the upstream chunk buffer, forward it to downstream if its pk <=
        //    `current_pos`, otherwise ignore it.
        //  - reconstruct the whole backfill stream with upstream and new mv snapshot read stream
        //    with the `snapshot_read_epoch`.
        //
        // When a chunk comes from snapshot, we forward it to the downstream and raise
        // `current_pos`.
        //
        // When we reach the end of the snapshot read stream, it means backfill has been
        // finished.
        //
        // Once the backfill loop ends, we forward the upstream directly to the downstream.
        if to_backfill {
            let mut upstream_chunk_buffer: Vec<StreamChunk> = vec![];
            let mut pending_barrier: Option<Barrier> = None;
            'backfill_loop: loop {
                let mut cur_barrier_snapshot_processed_rows: u64 = 0;
                let mut cur_barrier_upstream_processed_rows: u64 = 0;

                // We should not buffer rows from previous epoch, else we can have duplicates.
                assert!(upstream_chunk_buffer.is_empty());

                {
                    let left_upstream = upstream.by_ref().map(Either::Left);

                    let right_snapshot = pin!(Self::snapshot_read(
                        &self.upstream_table,
                        snapshot_read_epoch,
                        current_pos.clone(),
                        true,
                        &mut builder
                    )
                    .map(Either::Right),);

                    // Prefer to select upstream, so we can stop snapshot stream as soon as the
                    // barrier comes.
                    let backfill_stream =
                        select_with_strategy(left_upstream, right_snapshot, |_: &mut ()| {
                            stream::PollNext::Left
                        });

                    #[for_await]
                    for either in backfill_stream {
                        match either {
                            // Upstream
                            Either::Left(msg) => {
                                match msg? {
                                    Message::Barrier(barrier) => {
                                        // We have to process barrier outside of the loop.
                                        // This is because the backfill stream holds a mutable
                                        // reference to our chunk builder.
                                        // We want to create another mutable reference
                                        // to flush remaining chunks from the chunk builder
                                        // on barrier.
                                        // Hence we break here and process it after this block.
                                        pending_barrier = Some(barrier);
                                        break;
                                    }
                                    Message::Chunk(chunk) => {
                                        // Buffer the upstream chunk.
                                        upstream_chunk_buffer.push(chunk.compact());
                                    }
                                    Message::Watermark(_) => {
                                        // Ignore watermark during backfill.
                                    }
                                }
                            }
                            // Snapshot read
                            Either::Right(msg) => {
                                match msg? {
                                    None => {
                                        // End of the snapshot read stream.
                                        // We should not mark the chunk anymore,
                                        // otherwise, we will ignore some rows
                                        // in the buffer. Here we choose to never mark the chunk.
                                        // Consume with the renaming stream buffer chunk without
                                        // mark.
                                        for chunk in upstream_chunk_buffer.drain(..) {
                                            let chunk_cardinality = chunk.cardinality() as u64;
                                            cur_barrier_upstream_processed_rows +=
                                                chunk_cardinality;
                                            yield Message::Chunk(mapping_chunk(
                                                chunk,
                                                &self.output_indices,
                                            ));
                                        }

                                        break 'backfill_loop;
                                    }
                                    Some(chunk) => {
                                        // Raise the current position.
                                        // As snapshot read streams are ordered by pk, so we can
                                        // just use the last row to update `current_pos`.
                                        current_pos =
                                            Some(get_new_pos(&chunk, &pk_in_output_indices));

                                        let chunk_cardinality = chunk.cardinality() as u64;
                                        cur_barrier_snapshot_processed_rows += chunk_cardinality;
                                        total_snapshot_processed_rows += chunk_cardinality;
                                        yield Message::Chunk(mapping_chunk(
                                            chunk,
                                            &self.output_indices,
                                        ));
                                    }
                                }
                            }
                        }
                    }
                }
                // When we break out of inner backfill_stream loop, it means we have a barrier.
                // If there are no updates and there are no snapshots left,
                // we already finished backfill and should have exited the outer backfill loop.
                let barrier = match pending_barrier.take() {
                    Some(barrier) => barrier,
                    None => bail!("BUG: current_backfill loop exited without a barrier"),
                };

                // Process barrier:
                // - consume snapshot rows left in builder
                // - consume upstream buffer chunk
                // - switch snapshot

                // Consume snapshot rows left in builder
                let chunk = builder.consume_all();
                if let Some(chunk) = chunk {
                    let chunk_cardinality = chunk.cardinality() as u64;
                    let ops = vec![Op::Insert; chunk.capacity()];
                    let chunk = StreamChunk::from_parts(ops, chunk);
                    current_pos = Some(get_new_pos(&chunk, &pk_in_output_indices));

                    cur_barrier_snapshot_processed_rows += chunk_cardinality;
                    total_snapshot_processed_rows += chunk_cardinality;
                    yield Message::Chunk(mapping_chunk(chunk, &self.output_indices));
                }

                // Consume upstream buffer chunk
                // If no current_pos, means we did not process any snapshot
                // yet. In that case
                // we can just ignore the upstream buffer chunk, but still need to clean it.
                if let Some(current_pos) = &current_pos {
                    for chunk in upstream_chunk_buffer.drain(..) {
                        cur_barrier_upstream_processed_rows += chunk.cardinality() as u64;
                        yield Message::Chunk(mapping_chunk(
                            mark_chunk(chunk, current_pos, &pk_in_output_indices, pk_order),
                            &self.output_indices,
                        ));
                    }
                } else {
                    upstream_chunk_buffer.clear()
                }

                self.metrics
                    .backfill_snapshot_read_row_count
                    .with_label_values(&[
                        upstream_table_id.to_string().as_str(),
                        self.actor_id.to_string().as_str(),
                    ])
                    .inc_by(cur_barrier_snapshot_processed_rows);

                self.metrics
                    .backfill_upstream_output_row_count
                    .with_label_values(&[
                        upstream_table_id.to_string().as_str(),
                        self.actor_id.to_string().as_str(),
                    ])
                    .inc_by(cur_barrier_upstream_processed_rows);

                // Update snapshot read epoch.
                snapshot_read_epoch = barrier.epoch.prev;

                self.progress.update(
                    barrier.epoch.curr,
                    snapshot_read_epoch,
                    total_snapshot_processed_rows,
                );

                // Persist state on barrier
                Self::persist_state(
                    barrier.epoch,
                    barrier.is_checkpoint(),
                    &mut self.state_table,
                    false,
                    &current_pos,
                    total_snapshot_processed_rows,
                    &mut old_state,
                    &mut current_state,
                )
                .await?;

                tracing::trace!(
                    epoch = ?barrier.epoch,
                    ?current_pos,
                    total_snapshot_processed_rows,
                    "Backfill state persisted"
                );

                yield Message::Barrier(barrier);

                // We will switch snapshot at the start of the next iteration of the backfill loop.
            }
        }

        tracing::trace!("Backfill has finished, waiting for barrier");

        // Wait for first barrier to come after backfill is finished.
        // So we can update our progress + persist the status.
        while let Some(Ok(msg)) = upstream.next().await {
            if let Some(msg) = mapping_message(msg, &self.output_indices) {
                // If not finished then we need to update state, otherwise no need.
                if let Message::Barrier(barrier) = &msg {
                    if is_finished {
                        // If already finished, no need persist any state.
                    } else {
                        // If snapshot was empty, we do not need to backfill,
                        // but we still need to persist the finished state.
                        // We currently persist it on the second barrier here rather than first.
                        // This is because we can't update state table in first epoch,
                        // since it expects to have been initialized in previous epoch
                        // (there's no epoch before the first epoch).
                        if is_snapshot_empty {
                            current_pos =
                                Some(construct_initial_finished_state(pk_in_output_indices.len()))
                        }

                        // We will update current_pos at least once,
                        // since snapshot read has to be non-empty,
                        // Or snapshot was empty and we construct a placeholder state.
                        debug_assert_ne!(current_pos, None);

                        Self::persist_state(
                            barrier.epoch,
                            &mut self.state_table,
                            true,
                            &current_pos,
                            total_snapshot_processed_rows,
                            &mut old_state,
                            &mut current_state,
                        )
                        .await?;
                        tracing::trace!(
                            epoch = ?barrier.epoch,
                            ?current_pos,
                            total_snapshot_processed_rows,
                            "Backfill position persisted after completion"
                        );
                    }

<<<<<<< HEAD
                    Self::persist_state(
                        barrier.epoch,
                        barrier.is_checkpoint(),
                        &mut self.state_table,
                        true,
                        &current_pos,
                        &mut old_state,
                        &mut current_state,
                    )
                    .await?;
                    self.progress.finish(barrier.epoch.curr);
=======
                    // For both backfill finished before recovery,
                    // and backfill which just finished, we need to update mview tracker,
                    // it does not persist this information.
                    self.progress
                        .finish(barrier.epoch.curr, total_snapshot_processed_rows);
                    tracing::trace!(
                        epoch = ?barrier.epoch,
                        "Updated CreateMaterializedTracker"
                    );
>>>>>>> cd5ebe0f
                    yield msg;
                    break;
                }
                yield msg;
            }
        }

        tracing::trace!(
            "Backfill has already finished and forward messages directly to the downstream"
        );

        // After progress finished + state persisted,
        // we can forward messages directly to the downstream,
        // as backfill is finished.
        // We don't need to report backfill progress any longer, as it has finished.
        // It will always be at 100%.
        #[for_await]
        for msg in upstream {
            if let Some(msg) = mapping_message(msg?, &self.output_indices) {
                yield msg;
            }
        }
    }

    async fn recover_backfill_state(
        state_table: Option<&StateTable<S>>,
        pk_len: usize,
    ) -> StreamExecutorResult<BackfillState> {
        let Some(state_table) = state_table else {
            // If no state table, but backfill is present, it must be from an old cluster.
            // In that case backfill must be finished, otherwise it won't have been persisted.
            return Ok(BackfillState {
                current_pos: None,
                is_finished: true,
                row_count: 0,
                old_state: None,
            });
        };
        let mut vnodes = state_table.vnodes().iter_vnodes_scalar();
        let first_vnode = vnodes.next().unwrap();
        let key: &[Datum] = &[Some(first_vnode.into())];
        let row = state_table.get_row(key).await?;
        let expected_state = Self::deserialize_backfill_state(row, pk_len);

        // All vnode partitions should have same state (no scale-in supported).
        for vnode in vnodes {
            let key: &[Datum] = &[Some(vnode.into())];
            let row = state_table.get_row(key).await?;
            let state = Self::deserialize_backfill_state(row, pk_len);
            assert_eq!(state, expected_state);
        }
        Ok(expected_state)
    }

    fn deserialize_backfill_state(row: Option<OwnedRow>, pk_len: usize) -> BackfillState {
        let Some(row) = row else {
            return BackfillState {
                current_pos: None,
                is_finished: false,
                row_count: 0,
                old_state: None,
            };
        };
        let row = row.into_inner();
        let mut old_state = vec![None; pk_len + METADATA_STATE_LEN];
        old_state[1..row.len() + 1].clone_from_slice(&row);
        let current_pos = Some((&row[0..pk_len]).into_owned_row());
        let is_finished = row[pk_len].clone().map_or(false, |d| d.into_bool());
        let row_count = row
            .get(pk_len + 1)
            .cloned()
            .unwrap_or(None)
            .map_or(0, |d| d.into_int64() as u64);
        BackfillState {
            current_pos,
            is_finished,
            row_count,
            old_state: Some(old_state),
        }
    }

    /// Snapshot read the upstream mv.
    /// The rows from upstream snapshot read will be buffered inside the `builder`.
    /// If snapshot is dropped before its rows are consumed,
    /// remaining data in `builder` must be flushed manually.
    /// Otherwise when we scan a new snapshot, it is possible the rows in the `builder` would be
    /// present, Then when we flush we contain duplicate rows.
    #[try_stream(ok = Option<StreamChunk>, error = StreamExecutorError)]
    async fn snapshot_read<'a>(
        upstream_table: &'a StorageTable<S>,
        epoch: u64,
        current_pos: Option<OwnedRow>,
        ordered: bool,
        builder: &'a mut DataChunkBuilder,
    ) {
        let range_bounds = compute_bounds(upstream_table.pk_indices(), current_pos);
        let range_bounds = match range_bounds {
            None => {
                yield None;
                return Ok(());
            }
            Some(range_bounds) => range_bounds,
        };

        // We use uncommitted read here, because we have already scheduled the `BackfillExecutor`
        // together with the upstream mv.
        let iter = upstream_table
            .batch_iter_with_pk_bounds(
                HummockReadEpoch::NoWait(epoch),
                row::empty(),
                range_bounds,
                ordered,
                PrefetchOptions::new_for_exhaust_iter(),
            )
            .await?;

        let row_iter = owned_row_iter(iter);
        pin_mut!(row_iter);

        #[for_await]
        for chunk in iter_chunks(row_iter, builder) {
            yield chunk?;
        }
    }

    async fn persist_state(
        epoch: EpochPair,
        is_checkpoint: bool,
        table: &mut Option<StateTable<S>>,
        is_finished: bool,
        current_pos: &Option<OwnedRow>,
        row_count: u64,
        old_state: &mut Option<Vec<Datum>>,
        current_state: &mut [Datum],
    ) -> StreamExecutorResult<()> {
        // Backwards compatibility with no state table in backfill.
        let Some(table) = table else { return Ok(()) };
        utils::persist_state(
            epoch,
            is_checkpoint,
            table,
            is_finished,
            current_pos,
            row_count,
            old_state,
            current_state,
        )
        .await
    }
}

impl<S> Executor for BackfillExecutor<S>
where
    S: StateStore,
{
    fn execute(self: Box<Self>) -> BoxedMessageStream {
        self.execute_inner().boxed()
    }

    fn schema(&self) -> &Schema {
        &self.info.schema
    }

    fn pk_indices(&self) -> PkIndicesRef<'_> {
        &self.info.pk_indices
    }

    fn identity(&self) -> &str {
        &self.info.identity
    }
}<|MERGE_RESOLUTION|>--- conflicted
+++ resolved
@@ -465,6 +465,7 @@
 
                         Self::persist_state(
                             barrier.epoch,
+                            barrier.is_checkpoint(),
                             &mut self.state_table,
                             true,
                             &current_pos,
@@ -481,19 +482,6 @@
                         );
                     }
 
-<<<<<<< HEAD
-                    Self::persist_state(
-                        barrier.epoch,
-                        barrier.is_checkpoint(),
-                        &mut self.state_table,
-                        true,
-                        &current_pos,
-                        &mut old_state,
-                        &mut current_state,
-                    )
-                    .await?;
-                    self.progress.finish(barrier.epoch.curr);
-=======
                     // For both backfill finished before recovery,
                     // and backfill which just finished, we need to update mview tracker,
                     // it does not persist this information.
@@ -503,7 +491,6 @@
                         epoch = ?barrier.epoch,
                         "Updated CreateMaterializedTracker"
                     );
->>>>>>> cd5ebe0f
                     yield msg;
                     break;
                 }
