--- conflicted
+++ resolved
@@ -233,7 +233,6 @@
     Ok(vec![])
 }
 
-<<<<<<< HEAD
 pub async fn generate_splits_v2(
     sstable_infos: &Vec<SstableInfo>,
     compaction_size: u64,
@@ -308,10 +307,6 @@
 
 pub fn estimate_task_output_capacity(context: Arc<CompactorContext>, task: &CompactTask) -> usize {
     let max_target_file_size = context.storage_opts.sstable_size_mb as usize * (1 << 20);
-=======
-pub fn estimate_task_output_capacity(sstable_size_mb: u32, task: &CompactTask) -> usize {
-    let max_target_file_size = sstable_size_mb as usize * (1 << 20);
->>>>>>> c77d0ff4
     let total_input_uncompressed_file_size = task
         .input_ssts
         .iter()
