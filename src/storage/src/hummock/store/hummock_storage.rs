// Copyright 2024 RisingWave Labs
//
// Licensed under the Apache License, Version 2.0 (the "License");
// you may not use this file except in compliance with the License.
// You may obtain a copy of the License at
//
//     http://www.apache.org/licenses/LICENSE-2.0
//
// Unless required by applicable law or agreed to in writing, software
// distributed under the License is distributed on an "AS IS" BASIS,
// WITHOUT WARRANTIES OR CONDITIONS OF ANY KIND, either express or implied.
// See the License for the specific language governing permissions and
// limitations under the License.

use std::collections::HashSet;
use std::future::Future;
use std::ops::{Bound, Deref};
use std::sync::atomic::{AtomicU64, Ordering as MemOrdering};
use std::sync::Arc;

use arc_swap::ArcSwap;
use bytes::Bytes;
use futures::FutureExt;
use itertools::Itertools;
use more_asserts::assert_gt;
use risingwave_common::catalog::TableId;
use risingwave_common::util::epoch::is_max_epoch;
use risingwave_common_service::{NotificationClient, ObserverManager};
use risingwave_hummock_sdk::key::{
    is_empty_key_range, vnode, vnode_range, TableKey, TableKeyRange,
};
use risingwave_hummock_sdk::sstable_info::SstableInfo;
use risingwave_hummock_sdk::table_watermark::TableWatermarksIndex;
use risingwave_hummock_sdk::version::HummockVersion;
use risingwave_hummock_sdk::{HummockReadEpoch, HummockVersionId};
use risingwave_rpc_client::HummockMetaClient;
use thiserror_ext::AsReport;
use tokio::sync::mpsc::{unbounded_channel, UnboundedSender};
use tokio::sync::oneshot;

use super::local_hummock_storage::LocalHummockStorage;
use super::version::{read_filter_for_version, CommittedVersion, HummockVersionReader};
use crate::error::StorageResult;
use crate::filter_key_extractor::{FilterKeyExtractorManager, RpcFilterKeyExtractorManager};
use crate::hummock::backup_reader::{BackupReader, BackupReaderRef};
use crate::hummock::compactor::{
    new_compaction_await_tree_reg_ref, CompactionAwaitTreeRegRef, CompactorContext,
};
use crate::hummock::event_handler::hummock_event_handler::{BufferTracker, HummockEventSender};
use crate::hummock::event_handler::{
    HummockEvent, HummockEventHandler, HummockVersionUpdate, ReadOnlyReadVersionMapping,
};
use crate::hummock::iterator::change_log::ChangeLogIterator;
use crate::hummock::local_version::pinned_version::{start_pinned_version_worker, PinnedVersion};
use crate::hummock::observer_manager::HummockObserverNode;
use crate::hummock::time_travel_version_cache::SimpleTimeTravelVersionCache;
use crate::hummock::utils::{validate_safe_epoch, wait_for_epoch};
use crate::hummock::write_limiter::{WriteLimiter, WriteLimiterRef};
use crate::hummock::{
    HummockEpoch, HummockError, HummockResult, HummockStorageIterator, HummockStorageRevIterator,
    MemoryLimiter, SstableObjectIdManager, SstableObjectIdManagerRef, SstableStoreRef,
};
use crate::mem_table::ImmutableMemtable;
use crate::monitor::{CompactorMetrics, HummockStateStoreMetrics, StoreLocalStatistic};
use crate::opts::StorageOpts;
use crate::store::*;

struct HummockStorageShutdownGuard {
    shutdown_sender: HummockEventSender,
}

impl Drop for HummockStorageShutdownGuard {
    fn drop(&mut self) {
        let _ = self
            .shutdown_sender
            .send(HummockEvent::Shutdown)
            .inspect_err(|e| tracing::debug!(event = ?e.0, "unable to send shutdown"));
    }
}

/// `HummockStorage` is the entry point of the Hummock state store backend.
/// It implements the `StateStore` and `StateStoreRead` traits but not the `StateStoreWrite` trait
/// since all writes should be done via `LocalHummockStorage` to ensure the single writer property
/// of hummock. `LocalHummockStorage` instance can be created via `new_local` call.
/// Hummock is the state store backend.
#[derive(Clone)]
pub struct HummockStorage {
    hummock_event_sender: HummockEventSender,
    // only used in test for setting hummock version in uploader
    _version_update_sender: UnboundedSender<HummockVersionUpdate>,

    context: CompactorContext,

    filter_key_extractor_manager: FilterKeyExtractorManager,

    sstable_object_id_manager: SstableObjectIdManagerRef,

    buffer_tracker: BufferTracker,

    version_update_notifier_tx: Arc<tokio::sync::watch::Sender<HummockEpoch>>,

    seal_epoch: Arc<AtomicU64>,

    pinned_version: Arc<ArcSwap<PinnedVersion>>,

    hummock_version_reader: HummockVersionReader,

    _shutdown_guard: Arc<HummockStorageShutdownGuard>,

    read_version_mapping: ReadOnlyReadVersionMapping,

    backup_reader: BackupReaderRef,

    /// `current_epoch` < `min_current_epoch` cannot be read.
    min_current_epoch: Arc<AtomicU64>,

    write_limiter: WriteLimiterRef,

    compact_await_tree_reg: Option<CompactionAwaitTreeRegRef>,

    hummock_meta_client: Arc<dyn HummockMetaClient>,

    simple_time_travel_version_cache: Arc<SimpleTimeTravelVersionCache>,
}

pub type ReadVersionTuple = (Vec<ImmutableMemtable>, Vec<SstableInfo>, CommittedVersion);

pub fn get_committed_read_version_tuple(
    version: PinnedVersion,
    table_id: TableId,
    mut key_range: TableKeyRange,
    epoch: HummockEpoch,
) -> (TableKeyRange, ReadVersionTuple) {
    if let Some(table_watermarks) = version.version().table_watermarks.get(&table_id) {
        TableWatermarksIndex::new_committed(
            table_watermarks.clone(),
            version
                .version()
                .state_table_info
                .info()
                .get(&table_id)
                .expect("should exist when having table watermark")
                .committed_epoch,
        )
        .rewrite_range_with_table_watermark(epoch, &mut key_range)
    }
    (key_range, (vec![], vec![], version))
}

impl HummockStorage {
    /// Creates a [`HummockStorage`].
    #[allow(clippy::too_many_arguments)]
    pub async fn new(
        options: Arc<StorageOpts>,
        sstable_store: SstableStoreRef,
        hummock_meta_client: Arc<dyn HummockMetaClient>,
        notification_client: impl NotificationClient,
        filter_key_extractor_manager: Arc<RpcFilterKeyExtractorManager>,
        state_store_metrics: Arc<HummockStateStoreMetrics>,
        compactor_metrics: Arc<CompactorMetrics>,
        await_tree_config: Option<await_tree::Config>,
    ) -> HummockResult<Self> {
        let sstable_object_id_manager = Arc::new(SstableObjectIdManager::new(
            hummock_meta_client.clone(),
            options.sstable_id_remote_fetch_number,
        ));
        let backup_reader = BackupReader::new(
            &options.backup_storage_url,
            &options.backup_storage_directory,
            &options.object_store_config,
        )
        .await
        .map_err(HummockError::read_backup_error)?;
        let write_limiter = Arc::new(WriteLimiter::default());
        let (version_update_tx, mut version_update_rx) = unbounded_channel();

        let observer_manager = ObserverManager::new(
            notification_client,
            HummockObserverNode::new(
                filter_key_extractor_manager.clone(),
                backup_reader.clone(),
                version_update_tx.clone(),
                write_limiter.clone(),
            ),
        )
        .await;
        observer_manager.start().await;

        let hummock_version = match version_update_rx.recv().await {
            Some(HummockVersionUpdate::PinnedVersion(version)) => *version,
            _ => unreachable!("the hummock observer manager is the first one to take the event tx. Should be full hummock version")
        };

        let (pin_version_tx, pin_version_rx) = unbounded_channel();
        let pinned_version = PinnedVersion::new(hummock_version, pin_version_tx);
        tokio::spawn(start_pinned_version_worker(
            pin_version_rx,
            hummock_meta_client.clone(),
            options.max_version_pinning_duration_sec,
        ));
        let filter_key_extractor_manager = FilterKeyExtractorManager::RpcFilterKeyExtractorManager(
            filter_key_extractor_manager.clone(),
        );

        let await_tree_reg = await_tree_config.map(new_compaction_await_tree_reg_ref);

        let compactor_context = CompactorContext::new_local_compact_context(
            options.clone(),
            sstable_store.clone(),
            compactor_metrics.clone(),
            await_tree_reg.clone(),
        );

        let seal_epoch = Arc::new(AtomicU64::new(
            pinned_version.visible_table_committed_epoch(),
        ));
        let min_current_epoch = Arc::new(AtomicU64::new(
            pinned_version.visible_table_committed_epoch(),
        ));
        let hummock_event_handler = HummockEventHandler::new(
            version_update_rx,
            pinned_version,
            compactor_context.clone(),
            filter_key_extractor_manager.clone(),
            sstable_object_id_manager.clone(),
            state_store_metrics.clone(),
        );

        let event_tx = hummock_event_handler.event_sender();

        let instance = Self {
            context: compactor_context,
            filter_key_extractor_manager: filter_key_extractor_manager.clone(),
            sstable_object_id_manager,
            buffer_tracker: hummock_event_handler.buffer_tracker().clone(),
            version_update_notifier_tx: hummock_event_handler.version_update_notifier_tx(),
            seal_epoch,
            hummock_event_sender: event_tx.clone(),
            _version_update_sender: version_update_tx,
            pinned_version: hummock_event_handler.pinned_version(),
            hummock_version_reader: HummockVersionReader::new(
                sstable_store,
                state_store_metrics.clone(),
                options.max_preload_io_retry_times,
            ),
            _shutdown_guard: Arc::new(HummockStorageShutdownGuard {
                shutdown_sender: event_tx,
            }),
            read_version_mapping: hummock_event_handler.read_version_mapping(),
            backup_reader,
            min_current_epoch,
            write_limiter,
            compact_await_tree_reg: await_tree_reg,
            hummock_meta_client,
            simple_time_travel_version_cache: Arc::new(SimpleTimeTravelVersionCache::new()),
        };

        tokio::spawn(hummock_event_handler.start_hummock_event_handler_worker());

        Ok(instance)
    }

    /// Gets the value of a specified `key` in the table specified in `read_options`.
    /// The result is based on a snapshot corresponding to the given `epoch`.
    /// if `key` has consistent hash virtual node value, then such value is stored in `value_meta`
    ///
    /// If `Ok(Some())` is returned, the key is found. If `Ok(None)` is returned,
    /// the key is not found. If `Err()` is returned, the searching for the key
    /// failed due to other non-EOF errors.
    async fn get_inner(
        &self,
        key: TableKey<Bytes>,
        epoch: HummockEpoch,
        read_options: ReadOptions,
    ) -> StorageResult<Option<Bytes>> {
        let key_range = (Bound::Included(key.clone()), Bound::Included(key.clone()));

        let (key_range, read_version_tuple) = if read_options.read_version_from_time_travel {
            self.build_read_version_by_time_travel(epoch, read_options.table_id, key_range)
                .await?
        } else if read_options.read_version_from_backup {
            self.build_read_version_tuple_from_backup(epoch, read_options.table_id, key_range)
                .await?
        } else {
            self.build_read_version_tuple(epoch, read_options.table_id, key_range)?
        };

        if is_empty_key_range(&key_range) {
            return Ok(None);
        }

        self.hummock_version_reader
            .get(key, epoch, read_options, read_version_tuple)
            .await
    }

    async fn iter_inner(
        &self,
        key_range: TableKeyRange,
        epoch: u64,
        read_options: ReadOptions,
    ) -> StorageResult<HummockStorageIterator> {
        let (key_range, read_version_tuple) = if read_options.read_version_from_time_travel {
            self.build_read_version_by_time_travel(epoch, read_options.table_id, key_range)
                .await?
        } else if read_options.read_version_from_backup {
            self.build_read_version_tuple_from_backup(epoch, read_options.table_id, key_range)
                .await?
        } else {
            self.build_read_version_tuple(epoch, read_options.table_id, key_range)?
        };

        self.hummock_version_reader
            .iter(key_range, epoch, read_options, read_version_tuple)
            .await
    }

    async fn rev_iter_inner(
        &self,
        key_range: TableKeyRange,
        epoch: u64,
        read_options: ReadOptions,
    ) -> StorageResult<HummockStorageRevIterator> {
        let (key_range, read_version_tuple) = if read_options.read_version_from_time_travel {
            self.build_read_version_by_time_travel(epoch, read_options.table_id, key_range)
                .await?
        } else if read_options.read_version_from_backup {
            self.build_read_version_tuple_from_backup(epoch, read_options.table_id, key_range)
                .await?
        } else {
            self.build_read_version_tuple(epoch, read_options.table_id, key_range)?
        };

        self.hummock_version_reader
            .rev_iter(key_range, epoch, read_options, read_version_tuple, None)
            .await
    }

    async fn build_read_version_by_time_travel(
        &self,
        epoch: u64,
        table_id: TableId,
        key_range: TableKeyRange,
    ) -> StorageResult<(TableKeyRange, ReadVersionTuple)> {
        let fetch = async {
            let pb_version = self
                .hummock_meta_client
                .get_version_by_epoch(epoch)
                .await
                .inspect_err(|e| tracing::error!("{}", e.to_report_string()))
                .map_err(|e| HummockError::meta_error(e.to_report_string()))?;
            let version = HummockVersion::from_rpc_protobuf(&pb_version);
            validate_safe_epoch(&version, table_id, epoch)?;
            let (tx, _rx) = unbounded_channel();
            Ok(PinnedVersion::new(version, tx))
        };
        let version = self
            .simple_time_travel_version_cache
            .get_or_insert(epoch, fetch)
            .await?;
        Ok(get_committed_read_version_tuple(
            version, table_id, key_range, epoch,
        ))
    }

    async fn build_read_version_tuple_from_backup(
        &self,
        epoch: u64,
        table_id: TableId,
        key_range: TableKeyRange,
    ) -> StorageResult<(TableKeyRange, ReadVersionTuple)> {
        match self
            .backup_reader
            .try_get_hummock_version(table_id, epoch)
            .await
        {
            Ok(Some(backup_version)) => {
                validate_safe_epoch(backup_version.version(), table_id, epoch)?;

                Ok(get_committed_read_version_tuple(
                    backup_version,
                    table_id,
                    key_range,
                    epoch,
                ))
            }
            Ok(None) => Err(HummockError::read_backup_error(format!(
                "backup include epoch {} not found",
                epoch
            ))
            .into()),
            Err(e) => Err(e),
        }
    }

    fn build_read_version_tuple(
        &self,
        epoch: u64,
        table_id: TableId,
        key_range: TableKeyRange,
    ) -> StorageResult<(TableKeyRange, ReadVersionTuple)> {
        let pinned_version = self.pinned_version.load();
        validate_safe_epoch(pinned_version.version(), table_id, epoch)?;
        let table_committed_epoch = pinned_version
            .version()
            .state_table_info
            .info()
            .get(&table_id)
            .map(|info| info.committed_epoch);

        // check epoch if lower mce
        let ret = if let Some(table_committed_epoch) = table_committed_epoch
            && epoch <= table_committed_epoch
        {
            // read committed_version directly without build snapshot
            get_committed_read_version_tuple((**pinned_version).clone(), table_id, key_range, epoch)
        } else {
            let vnode = vnode(&key_range);
            let mut matched_replicated_read_version_cnt = 0;
            let read_version_vec = {
                let read_guard = self.read_version_mapping.read();
                read_guard
                    .get(&table_id)
                    .map(|v| {
                        v.values()
                            .filter(|v| {
                                let read_version = v.read();
                                if read_version.contains(vnode) {
                                    if read_version.is_replicated() {
                                        matched_replicated_read_version_cnt += 1;
                                        false
                                    } else {
                                        // Only non-replicated read version with matched vnode is considered
                                        true
                                    }
                                } else {
                                    false
                                }
                            })
                            .cloned()
                            .collect_vec()
                    })
                    .unwrap_or_default()
            };

            // When the system has just started and no state has been created, the memory state
            // may be empty
            if read_version_vec.is_empty() {
                if matched_replicated_read_version_cnt > 0 {
                    tracing::warn!(
                        "Read(table_id={} vnode={} epoch={}) is not allowed on replicated read version ({} found). Fall back to committed version (epoch={:?})",
                        table_id,
                        vnode.to_index(),
                        epoch,
                        matched_replicated_read_version_cnt,
                        table_committed_epoch,
                    );
                } else {
                    tracing::debug!(
                        "No read version found for read(table_id={} vnode={} epoch={}). Fall back to committed version (epoch={:?})",
                        table_id,
                        vnode.to_index(),
                        epoch,
                        table_committed_epoch
                    );
                }
                get_committed_read_version_tuple(
                    (**pinned_version).clone(),
                    table_id,
                    key_range,
                    epoch,
                )
            } else {
                if read_version_vec.len() != 1 {
                    let read_version_vnodes = read_version_vec
                        .into_iter()
                        .map(|v| {
                            let v = v.read();
                            v.vnodes().iter_ones().collect_vec()
                        })
                        .collect_vec();
                    return Err(HummockError::other(format!("There are {} read version associated with vnode {}. read_version_vnodes={:?}", read_version_vnodes.len(), vnode.to_index(), read_version_vnodes)).into());
                }
                read_filter_for_version(
                    epoch,
                    table_id,
                    key_range,
                    read_version_vec.first().unwrap(),
                )?
            }
        };

        Ok(ret)
    }

    async fn new_local_inner(&self, option: NewLocalOptions) -> LocalHummockStorage {
        let (tx, rx) = tokio::sync::oneshot::channel();
        self.hummock_event_sender
            .send(HummockEvent::RegisterReadVersion {
                table_id: option.table_id,
                new_read_version_sender: tx,
                is_replicated: option.is_replicated,
                vnodes: option.vnodes.clone(),
            })
            .unwrap();

        let (basic_read_version, instance_guard) = rx.await.unwrap();
        let version_update_notifier_tx = self.version_update_notifier_tx.clone();
        LocalHummockStorage::new(
            instance_guard,
            basic_read_version,
            self.hummock_version_reader.clone(),
            self.hummock_event_sender.clone(),
            self.buffer_tracker.get_memory_limiter().clone(),
            self.write_limiter.clone(),
            option,
            version_update_notifier_tx,
            self.context.storage_opts.mem_table_spill_threshold,
        )
    }

    pub async fn clear_shared_buffer(&self, version_id: HummockVersionId) {
        let (tx, rx) = oneshot::channel();
        self.hummock_event_sender
            .send(HummockEvent::Clear(tx, version_id))
            .expect("should send success");
        rx.await.expect("should wait success");

<<<<<<< HEAD
        let epoch = self.pinned_version.load().visible_table_committed_epoch();
=======
        let epoch = self.pinned_version.load().max_committed_epoch();
>>>>>>> 08779262
        self.min_current_epoch
            .store(HummockEpoch::MAX, MemOrdering::SeqCst);
        self.seal_epoch.store(epoch, MemOrdering::SeqCst);
    }

    /// Declare the start of an epoch. This information is provided for spill so that the spill task won't
    /// include data of two or more syncs.
    // TODO: remove this method when we support spill task that can include data of more two or more syncs
    pub fn start_epoch(&self, epoch: HummockEpoch, table_ids: HashSet<TableId>) {
        let _ = self
            .hummock_event_sender
            .send(HummockEvent::StartEpoch { epoch, table_ids });
    }

    pub fn sstable_store(&self) -> SstableStoreRef {
        self.context.sstable_store.clone()
    }

    pub fn sstable_object_id_manager(&self) -> &SstableObjectIdManagerRef {
        &self.sstable_object_id_manager
    }

    pub fn filter_key_extractor_manager(&self) -> &FilterKeyExtractorManager {
        &self.filter_key_extractor_manager
    }

    pub fn get_memory_limiter(&self) -> Arc<MemoryLimiter> {
        self.buffer_tracker.get_memory_limiter().clone()
    }

    pub fn get_pinned_version(&self) -> PinnedVersion {
        self.pinned_version.load().deref().deref().clone()
    }

    pub fn backup_reader(&self) -> BackupReaderRef {
        self.backup_reader.clone()
    }

    pub fn compaction_await_tree_reg(&self) -> Option<&await_tree::Registry> {
        self.compact_await_tree_reg.as_ref()
    }
}

impl StateStoreRead for HummockStorage {
    type ChangeLogIter = ChangeLogIterator;
    type Iter = HummockStorageIterator;
    type RevIter = HummockStorageRevIterator;

    fn get(
        &self,
        key: TableKey<Bytes>,
        epoch: u64,
        read_options: ReadOptions,
    ) -> impl Future<Output = StorageResult<Option<Bytes>>> + '_ {
        self.get_inner(key, epoch, read_options)
    }

    fn iter(
        &self,
        key_range: TableKeyRange,
        epoch: u64,
        read_options: ReadOptions,
    ) -> impl Future<Output = StorageResult<Self::Iter>> + '_ {
        let (l_vnode_inclusive, r_vnode_exclusive) = vnode_range(&key_range);
        assert_eq!(
            r_vnode_exclusive - l_vnode_inclusive,
            1,
            "read range {:?} for table {} iter contains more than one vnode",
            key_range,
            read_options.table_id
        );
        self.iter_inner(key_range, epoch, read_options)
    }

    fn rev_iter(
        &self,
        key_range: TableKeyRange,
        epoch: u64,
        read_options: ReadOptions,
    ) -> impl Future<Output = StorageResult<Self::RevIter>> + '_ {
        let (l_vnode_inclusive, r_vnode_exclusive) = vnode_range(&key_range);
        assert_eq!(
            r_vnode_exclusive - l_vnode_inclusive,
            1,
            "read range {:?} for table {} iter contains more than one vnode",
            key_range,
            read_options.table_id
        );
        self.rev_iter_inner(key_range, epoch, read_options)
    }

    async fn iter_log(
        &self,
        epoch_range: (u64, u64),
        key_range: TableKeyRange,
        options: ReadLogOptions,
    ) -> StorageResult<Self::ChangeLogIter> {
        let version = (**self.pinned_version.load()).clone();
        let iter = self
            .hummock_version_reader
            .iter_log(version, epoch_range, key_range, options)
            .await?;
        Ok(iter)
    }
}

impl StateStore for HummockStorage {
    type Local = LocalHummockStorage;

    /// Waits until the local hummock version contains the epoch. If `wait_epoch` is `Current`,
    /// we will only check whether it is le `sealed_epoch` and won't wait.
    async fn try_wait_epoch(&self, wait_epoch: HummockReadEpoch) -> StorageResult<()> {
        self.validate_read_epoch(wait_epoch)?;
        let wait_epoch = match wait_epoch {
            HummockReadEpoch::Committed(epoch) => {
                assert!(!is_max_epoch(epoch), "epoch should not be MAX EPOCH");
                epoch
            }
            _ => return Ok(()),
        };
        wait_for_epoch(&self.version_update_notifier_tx, wait_epoch).await
    }

    fn sync(&self, epoch: u64, table_ids: HashSet<TableId>) -> impl SyncFuture {
        let (tx, rx) = oneshot::channel();
        let _ = self.hummock_event_sender.send(HummockEvent::SyncEpoch {
            new_sync_epoch: epoch,
            sync_result_sender: tx,
            table_ids,
        });
        rx.map(|recv_result| {
            Ok(recv_result
                .map_err(|_| HummockError::other("failed to receive sync result"))??
                .into_sync_result())
        })
    }

    fn seal_epoch(&self, epoch: u64, is_checkpoint: bool) {
        // Update `seal_epoch` synchronously,
        // as `HummockEvent::SealEpoch` is handled asynchronously.
        let prev_epoch = self.seal_epoch.swap(epoch, MemOrdering::SeqCst);
        assert_gt!(epoch, prev_epoch);

        if is_checkpoint {
            let _ = self.min_current_epoch.compare_exchange(
                HummockEpoch::MAX,
                epoch,
                MemOrdering::SeqCst,
                MemOrdering::SeqCst,
            );
        }
        StoreLocalStatistic::flush_all();
    }

    fn new_local(&self, option: NewLocalOptions) -> impl Future<Output = Self::Local> + Send + '_ {
        self.new_local_inner(option)
    }

    fn validate_read_epoch(&self, epoch: HummockReadEpoch) -> StorageResult<()> {
        if let HummockReadEpoch::Current(read_current_epoch) = epoch {
            assert!(
                !is_max_epoch(read_current_epoch),
                "epoch should not be MAX EPOCH"
            );
            let sealed_epoch = self.seal_epoch.load(MemOrdering::SeqCst);
            if read_current_epoch > sealed_epoch {
                tracing::warn!(
                    "invalid barrier read {} > max seal epoch {}",
                    read_current_epoch,
                    sealed_epoch
                );
                return Err(HummockError::read_current_epoch().into());
            }

            let min_current_epoch = self.min_current_epoch.load(MemOrdering::SeqCst);
            if read_current_epoch < min_current_epoch {
                tracing::warn!(
                    "invalid barrier read {} < min current epoch {}",
                    read_current_epoch,
                    min_current_epoch
                );
                return Err(HummockError::read_current_epoch().into());
            }
        }
        Ok(())
    }
}

#[cfg(any(test, feature = "test"))]
impl HummockStorage {
    pub async fn seal_and_sync_epoch(
        &self,
        epoch: u64,
    ) -> StorageResult<risingwave_hummock_sdk::SyncResult> {
        self.seal_epoch(epoch, true);
        let table_ids = self
            .pinned_version
            .load()
            .version()
            .state_table_info
            .info()
            .keys()
            .cloned()
            .collect();
        self.sync(epoch, table_ids).await
    }

    /// Used in the compaction test tool
    #[cfg(any(test, feature = "test"))]
    pub async fn update_version_and_wait(&self, version: HummockVersion) {
        use tokio::task::yield_now;
        let version_id = version.id;
        self._version_update_sender
            .send(HummockVersionUpdate::PinnedVersion(Box::new(version)))
            .unwrap();
        loop {
            if self.pinned_version.load().id() >= version_id {
                break;
            }

            yield_now().await
        }
    }

    pub async fn wait_version(&self, version: HummockVersion) {
        use tokio::task::yield_now;
        loop {
            if self.pinned_version.load().id() >= version.id {
                break;
            }

            yield_now().await
        }
    }

    pub fn get_shared_buffer_size(&self) -> usize {
        self.buffer_tracker.get_buffer_size()
    }

    pub async fn try_wait_epoch_for_test(&self, wait_epoch: u64) {
        let mut rx = self.version_update_notifier_tx.subscribe();
        while *(rx.borrow_and_update()) < wait_epoch {
            rx.changed().await.unwrap();
        }
    }

    /// Creates a [`HummockStorage`] with default stats. Should only be used by tests.
    pub async fn for_test(
        options: Arc<StorageOpts>,
        sstable_store: SstableStoreRef,
        hummock_meta_client: Arc<dyn HummockMetaClient>,
        notification_client: impl NotificationClient,
    ) -> HummockResult<Self> {
        Self::new(
            options,
            sstable_store,
            hummock_meta_client,
            notification_client,
            Arc::new(RpcFilterKeyExtractorManager::default()),
            Arc::new(HummockStateStoreMetrics::unused()),
            Arc::new(CompactorMetrics::unused()),
            None,
        )
        .await
    }

    pub fn storage_opts(&self) -> &Arc<StorageOpts> {
        &self.context.storage_opts
    }

    pub fn version_reader(&self) -> &HummockVersionReader {
        &self.hummock_version_reader
    }

    pub async fn wait_version_update(&self, old_id: HummockVersionId) -> HummockVersionId {
        use tokio::task::yield_now;
        loop {
            let cur_id = self.pinned_version.load().id();
            if cur_id > old_id {
                return cur_id;
            }
            yield_now().await;
        }
    }
}<|MERGE_RESOLUTION|>--- conflicted
+++ resolved
@@ -526,11 +526,7 @@
             .expect("should send success");
         rx.await.expect("should wait success");
 
-<<<<<<< HEAD
         let epoch = self.pinned_version.load().visible_table_committed_epoch();
-=======
-        let epoch = self.pinned_version.load().max_committed_epoch();
->>>>>>> 08779262
         self.min_current_epoch
             .store(HummockEpoch::MAX, MemOrdering::SeqCst);
         self.seal_epoch.store(epoch, MemOrdering::SeqCst);
