// Copyright 2024 RisingWave Labs
//
// Licensed under the Apache License, Version 2.0 (the "License");
// you may not use this file except in compliance with the License.
// You may obtain a copy of the License at
//
//     http://www.apache.org/licenses/LICENSE-2.0
//
// Unless required by applicable law or agreed to in writing, software
// distributed under the License is distributed on an "AS IS" BASIS,
// WITHOUT WARRANTIES OR CONDITIONS OF ANY KIND, either express or implied.
// See the License for the specific language governing permissions and
// limitations under the License.

use itertools::Itertools;
use risingwave_common::bail;
use risingwave_common::util::column_index_mapping::ColIndexMapping;
use risingwave_pb::expr::expr_node::RexNode;
use risingwave_pb::expr::{ExprNode, FunctionCall, UserDefinedFunction};
use risingwave_sqlparser::ast::{
    Array, CreateSink, CreateSinkStatement, CreateSourceStatement, CreateSubscriptionStatement,
    Distinct, Expr, Function, FunctionArg, FunctionArgExpr, Ident, ObjectName, Query, SelectItem,
    SetExpr, Statement, TableAlias, TableFactor, TableWithJoins,
};
use risingwave_sqlparser::parser::Parser;

use crate::manager::{ConnectionId, DatabaseManager};

pub fn refcnt_inc_connection(
    database_mgr: &mut DatabaseManager,
    connection_id: Option<ConnectionId>,
) -> anyhow::Result<()> {
    if let Some(connection_id) = connection_id {
        if let Some(_conn) = database_mgr.get_connection(connection_id) {
            // TODO(weili): wait for yezizp to refactor ref cnt
            database_mgr.increase_ref_count(connection_id);
        } else {
            bail!("connection {} not found.", connection_id);
        }
    }
    Ok(())
}

pub fn refcnt_dec_connection(
    database_mgr: &mut DatabaseManager,
    connection_id: Option<ConnectionId>,
) {
    if let Some(connection_id) = connection_id {
        // TODO: wait for yezizp to refactor ref cnt
        database_mgr.decrease_ref_count(connection_id);
    }
}

/// `alter_relation_rename` renames a relation to a new name in its `Create` statement, and returns
/// the updated definition raw sql. Note that the `definition` must be a `Create` statement and the
/// `new_name` must be a valid identifier, it should be validated before calling this function. To
/// update all relations that depend on the renamed one, use `alter_relation_rename_refs`.
pub fn alter_relation_rename(definition: &str, new_name: &str) -> String {
    // This happens when we try to rename a table that's created by `CREATE TABLE AS`. Remove it
    // when we support `SHOW CREATE TABLE` for `CREATE TABLE AS`.
    if definition.is_empty() {
        tracing::warn!("found empty definition when renaming relation, ignored.");
        return definition.into();
    }
    let ast = Parser::parse_sql(definition).expect("failed to parse relation definition");
    let mut stmt = ast
        .into_iter()
        .exactly_one()
        .expect("should contains only one statement");

    match &mut stmt {
        Statement::CreateTable { name, .. }
        | Statement::CreateView { name, .. }
        | Statement::CreateIndex { name, .. }
        | Statement::CreateSource {
            stmt: CreateSourceStatement {
                source_name: name, ..
            },
        }
        | Statement::CreateSubscription {
            stmt:
                CreateSubscriptionStatement {
                    subscription_name: name,
                    ..
                },
        }
        | Statement::CreateSink {
            stmt: CreateSinkStatement {
                sink_name: name, ..
            },
        } => replace_table_name(name, new_name),
        _ => unreachable!(),
    };

    stmt.to_string()
}

/// `alter_relation_rename_refs` updates all references of renamed-relation in the definition of
/// target relation's `Create` statement.
pub fn alter_relation_rename_refs(definition: &str, from: &str, to: &str) -> String {
    let ast = Parser::parse_sql(definition).expect("failed to parse relation definition");
    let mut stmt = ast
        .into_iter()
        .exactly_one()
        .expect("should contains only one statement");

    match &mut stmt {
        Statement::CreateTable {
            query: Some(query), ..
        }
        | Statement::CreateView { query, .. }
        | Statement::Query(query) // Used by view, actually we store a query as the definition of view.
        | Statement::CreateSink {
            stmt:
                CreateSinkStatement {
                    sink_from: CreateSink::AsQuery(query),
                    into_table_name: None,
                    ..
                },
        } => {
            QueryRewriter::rewrite_query(query, from, to);
        }
        Statement::CreateIndex { table_name, .. }
        | Statement::CreateSink {
            stmt:
                CreateSinkStatement {
                    sink_from: CreateSink::From(table_name),
                    into_table_name: None,
                    ..
                },
<<<<<<< HEAD
        }| Statement::CreateSubscription {
            stmt:
                CreateSubscriptionStatement {
                    subscription_from: table_name,
                    ..
                },
        }
         => replace_table_name(table_name, to),
=======
        } => replace_table_name(table_name, to),
        Statement::CreateSink {
            stmt: CreateSinkStatement {
                sink_from,
                into_table_name: Some(table_name),
                ..
            }
        } => {
            let idx = table_name.0.len() - 1;
            if table_name.0[idx].real_value() == from {
                table_name.0[idx] = Ident::new_unchecked(to);
            } else {
                match sink_from {
                    CreateSink::From(table_name) => replace_table_name(table_name, to),
                    CreateSink::AsQuery(query) => QueryRewriter::rewrite_query(query, from, to),
                }
            }
        }
>>>>>>> 87354917
        _ => unreachable!(),
    };
    stmt.to_string()
}

/// Replace the last ident in the `table_name` with the given name, the object name is ensured to be
/// non-empty. e.g. `schema.table` or `database.schema.table`.
fn replace_table_name(table_name: &mut ObjectName, to: &str) {
    let idx = table_name.0.len() - 1;
    table_name.0[idx] = Ident::new_unchecked(to);
}

/// `QueryRewriter` is a visitor that updates all references of relation named `from` to `to` in the
/// given query, which is the part of create statement of `relation`.
struct QueryRewriter<'a> {
    from: &'a str,
    to: &'a str,
}

impl QueryRewriter<'_> {
    fn rewrite_query(query: &mut Query, from: &str, to: &str) {
        let rewriter = QueryRewriter { from, to };
        rewriter.visit_query(query)
    }

    /// Visit the query and update all references of relation named `from` to `to`.
    fn visit_query(&self, query: &mut Query) {
        if let Some(with) = &mut query.with {
            for cte_table in &mut with.cte_tables {
                self.visit_query(&mut cte_table.query);
            }
        }
        self.visit_set_expr(&mut query.body);
        for expr in &mut query.order_by {
            self.visit_expr(&mut expr.expr);
        }
    }

    /// Visit table factor and update all references of relation named `from` to `to`.
    /// Rewrite idents(i.e. `schema.table`, `table`) that contains the old name in the
    /// following pattern:
    /// 1. `FROM a` to `FROM new_a AS a`
    /// 2. `FROM a AS b` to `FROM new_a AS b`
    ///
    /// So that we DON'T have to:
    /// 1. rewrite the select and expr part like `schema.table.column`, `table.column`,
    /// `alias.column` etc.
    /// 2. handle the case that the old name is used as alias.
    /// 3. handle the case that the new name is used as alias.
    fn visit_table_factor(&self, table_factor: &mut TableFactor) {
        match table_factor {
            TableFactor::Table { name, alias, .. } => {
                let idx = name.0.len() - 1;
                if name.0[idx].real_value() == self.from {
                    if alias.is_none() {
                        *alias = Some(TableAlias {
                            name: Ident::new_unchecked(self.from),
                            columns: vec![],
                        });
                    }
                    name.0[idx] = Ident::new_unchecked(self.to);
                }
            }
            TableFactor::Derived { subquery, .. } => self.visit_query(subquery),
            TableFactor::TableFunction { args, .. } => {
                for arg in args {
                    self.visit_function_args(arg);
                }
            }
            TableFactor::NestedJoin(table_with_joins) => {
                self.visit_table_with_joins(table_with_joins);
            }
        }
    }

    /// Visit table with joins and update all references of relation named `from` to `to`.
    fn visit_table_with_joins(&self, table_with_joins: &mut TableWithJoins) {
        self.visit_table_factor(&mut table_with_joins.relation);
        for join in &mut table_with_joins.joins {
            self.visit_table_factor(&mut join.relation);
        }
    }

    /// Visit query body expression and update all references.
    fn visit_set_expr(&self, set_expr: &mut SetExpr) {
        match set_expr {
            SetExpr::Select(select) => {
                if let Distinct::DistinctOn(exprs) = &mut select.distinct {
                    for expr in exprs {
                        self.visit_expr(expr);
                    }
                }
                for select_item in &mut select.projection {
                    self.visit_select_item(select_item);
                }
                for from_item in &mut select.from {
                    self.visit_table_with_joins(from_item);
                }
                if let Some(where_clause) = &mut select.selection {
                    self.visit_expr(where_clause);
                }
                for expr in &mut select.group_by {
                    self.visit_expr(expr);
                }
                if let Some(having) = &mut select.having {
                    self.visit_expr(having);
                }
            }
            SetExpr::Query(query) => self.visit_query(query),
            SetExpr::SetOperation { left, right, .. } => {
                self.visit_set_expr(left);
                self.visit_set_expr(right);
            }
            SetExpr::Values(_) => {}
        }
    }

    /// Visit function arguments and update all references.
    fn visit_function_args(&self, function_args: &mut FunctionArg) {
        match function_args {
            FunctionArg::Unnamed(arg) | FunctionArg::Named { arg, .. } => match arg {
                FunctionArgExpr::Expr(expr) | FunctionArgExpr::ExprQualifiedWildcard(expr, _) => {
                    self.visit_expr(expr)
                }
                FunctionArgExpr::QualifiedWildcard(_, None) | FunctionArgExpr::Wildcard(None) => {}
                FunctionArgExpr::QualifiedWildcard(_, Some(exprs))
                | FunctionArgExpr::Wildcard(Some(exprs)) => {
                    for expr in exprs {
                        self.visit_expr(expr);
                    }
                }
            },
        }
    }

    /// Visit function and update all references.
    fn visit_function(&self, function: &mut Function) {
        for arg in &mut function.args {
            self.visit_function_args(arg);
        }
    }

    /// Visit expression and update all references.
    fn visit_expr(&self, expr: &mut Expr) {
        match expr {
            Expr::FieldIdentifier(expr, ..)
            | Expr::IsNull(expr)
            | Expr::IsNotNull(expr)
            | Expr::IsTrue(expr)
            | Expr::IsNotTrue(expr)
            | Expr::IsFalse(expr)
            | Expr::IsNotFalse(expr)
            | Expr::IsUnknown(expr)
            | Expr::IsNotUnknown(expr)
            | Expr::IsJson { expr, .. }
            | Expr::InList { expr, .. }
            | Expr::SomeOp(expr)
            | Expr::AllOp(expr)
            | Expr::UnaryOp { expr, .. }
            | Expr::Cast { expr, .. }
            | Expr::TryCast { expr, .. }
            | Expr::AtTimeZone {
                timestamp: expr, ..
            }
            | Expr::Extract { expr, .. }
            | Expr::Substring { expr, .. }
            | Expr::Overlay { expr, .. }
            | Expr::Trim { expr, .. }
            | Expr::Nested(expr)
            | Expr::ArrayIndex { obj: expr, .. }
            | Expr::ArrayRangeIndex { obj: expr, .. } => self.visit_expr(expr),

            Expr::Position { substring, string } => {
                self.visit_expr(substring);
                self.visit_expr(string);
            }

            Expr::InSubquery { expr, subquery, .. } => {
                self.visit_expr(expr);
                self.visit_query(subquery);
            }
            Expr::Between {
                expr, low, high, ..
            } => {
                self.visit_expr(expr);
                self.visit_expr(low);
                self.visit_expr(high);
            }
            Expr::SimilarTo {
                expr,
                pat,
                esc_text,
                ..
            } => {
                self.visit_expr(expr);
                self.visit_expr(pat);
                if let Some(e) = esc_text {
                    self.visit_expr(e);
                }
            }

            Expr::IsDistinctFrom(expr1, expr2)
            | Expr::IsNotDistinctFrom(expr1, expr2)
            | Expr::BinaryOp {
                left: expr1,
                right: expr2,
                ..
            } => {
                self.visit_expr(expr1);
                self.visit_expr(expr2);
            }
            Expr::Function(function) => self.visit_function(function),
            Expr::Exists(query) | Expr::Subquery(query) | Expr::ArraySubquery(query) => {
                self.visit_query(query)
            }

            Expr::GroupingSets(exprs_vec) | Expr::Cube(exprs_vec) | Expr::Rollup(exprs_vec) => {
                for exprs in exprs_vec {
                    for expr in exprs {
                        self.visit_expr(expr);
                    }
                }
            }

            Expr::Row(exprs) | Expr::Array(Array { elem: exprs, .. }) => {
                for expr in exprs {
                    self.visit_expr(expr);
                }
            }

            Expr::LambdaFunction { body, args: _ } => self.visit_expr(body),

            // No need to visit.
            Expr::Identifier(_)
            | Expr::CompoundIdentifier(_)
            | Expr::Collate { .. }
            | Expr::Value(_)
            | Expr::Parameter { .. }
            | Expr::TypedString { .. }
            | Expr::Case { .. } => {}
        }
    }

    /// Visit select item and update all references.
    fn visit_select_item(&self, select_item: &mut SelectItem) {
        match select_item {
            SelectItem::UnnamedExpr(expr)
            | SelectItem::ExprQualifiedWildcard(expr, _)
            | SelectItem::ExprWithAlias { expr, .. } => self.visit_expr(expr),
            SelectItem::QualifiedWildcard(_, None) | SelectItem::Wildcard(None) => {}
            SelectItem::QualifiedWildcard(_, Some(exprs)) | SelectItem::Wildcard(Some(exprs)) => {
                for expr in exprs {
                    self.visit_expr(expr);
                }
            }
        }
    }
}

pub struct ReplaceTableExprRewriter {
    pub table_col_index_mapping: ColIndexMapping,
}

impl ReplaceTableExprRewriter {
    pub fn rewrite_expr(&self, expr: &mut ExprNode) {
        let rex_node = expr.rex_node.as_mut().unwrap();
        match rex_node {
            RexNode::InputRef(input_col_idx) => {
                *input_col_idx = self.table_col_index_mapping.map(*input_col_idx as usize) as u32
            }
            RexNode::Constant(_) => {}
            RexNode::Udf(udf) => self.rewrite_udf(udf),
            RexNode::FuncCall(function_call) => self.rewrite_function_call(function_call),
            RexNode::Now(_) => {}
        }
    }

    fn rewrite_udf(&self, udf: &mut UserDefinedFunction) {
        udf.children
            .iter_mut()
            .for_each(|expr| self.rewrite_expr(expr));
    }

    fn rewrite_function_call(&self, function_call: &mut FunctionCall) {
        function_call
            .children
            .iter_mut()
            .for_each(|expr| self.rewrite_expr(expr));
    }
}

#[cfg(test)]
mod tests {
    use super::*;

    #[test]
    fn test_alter_table_rename() {
        let definition = "CREATE TABLE foo (a int, b int)";
        let new_name = "bar";
        let expected = "CREATE TABLE bar (a INT, b INT)";
        let actual = alter_relation_rename(definition, new_name);
        assert_eq!(expected, actual);
    }

    #[test]
    fn test_rename_index_refs() {
        let definition = "CREATE INDEX idx1 ON foo(v1 DESC, v2)";
        let from = "foo";
        let to = "bar";
        let expected = "CREATE INDEX idx1 ON bar(v1 DESC, v2)";
        let actual = alter_relation_rename_refs(definition, from, to);
        assert_eq!(expected, actual);
    }

    #[test]
    fn test_rename_sink_refs() {
        let definition =
            "CREATE SINK sink_t FROM foo WITH (connector = 'kafka', format = 'append_only')";
        let from = "foo";
        let to = "bar";
        let expected =
            "CREATE SINK sink_t FROM bar WITH (connector = 'kafka', format = 'append_only')";
        let actual = alter_relation_rename_refs(definition, from, to);
        assert_eq!(expected, actual);
    }

    #[test]
    fn test_rename_with_alias_refs() {
        let definition =
            "CREATE MATERIALIZED VIEW mv1 AS SELECT foo.v1 AS m1v, foo.v2 AS m2v FROM foo";
        let from = "foo";
        let to = "bar";
        let expected =
            "CREATE MATERIALIZED VIEW mv1 AS SELECT foo.v1 AS m1v, foo.v2 AS m2v FROM bar AS foo";
        let actual = alter_relation_rename_refs(definition, from, to);
        assert_eq!(expected, actual);

        let definition = "CREATE MATERIALIZED VIEW mv1 AS SELECT foo.v1 AS m1v, (foo.v2).v3 AS m2v FROM foo WHERE foo.v1 = 1 AND (foo.v2).v3 IS TRUE";
        let expected = "CREATE MATERIALIZED VIEW mv1 AS SELECT foo.v1 AS m1v, (foo.v2).v3 AS m2v FROM bar AS foo WHERE foo.v1 = 1 AND (foo.v2).v3 IS TRUE";
        let actual = alter_relation_rename_refs(definition, from, to);
        assert_eq!(expected, actual);

        let definition = "CREATE MATERIALIZED VIEW mv1 AS SELECT bar.v1 AS m1v, (bar.v2).v3 AS m2v FROM foo AS bar WHERE bar.v1 = 1";
        let expected = "CREATE MATERIALIZED VIEW mv1 AS SELECT bar.v1 AS m1v, (bar.v2).v3 AS m2v FROM bar AS bar WHERE bar.v1 = 1";
        let actual = alter_relation_rename_refs(definition, from, to);
        assert_eq!(expected, actual);
    }
}<|MERGE_RESOLUTION|>--- conflicted
+++ resolved
@@ -128,16 +128,12 @@
                     into_table_name: None,
                     ..
                 },
-<<<<<<< HEAD
         }| Statement::CreateSubscription {
             stmt:
                 CreateSubscriptionStatement {
                     subscription_from: table_name,
                     ..
                 },
-        }
-         => replace_table_name(table_name, to),
-=======
         } => replace_table_name(table_name, to),
         Statement::CreateSink {
             stmt: CreateSinkStatement {
@@ -156,7 +152,6 @@
                 }
             }
         }
->>>>>>> 87354917
         _ => unreachable!(),
     };
     stmt.to_string()
