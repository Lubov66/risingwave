--- conflicted
+++ resolved
@@ -52,14 +52,10 @@
 
 use self::command::CommandContext;
 use self::notifier::Notifier;
-<<<<<<< HEAD
 use crate::barrier::creating_job_control::{
     CreatingStreamingJobControl, CreatingStreamingJobStatus,
 };
-use crate::barrier::info::InflightActorInfo;
-=======
 use crate::barrier::info::InflightGraphInfo;
->>>>>>> 5c5dcca6
 use crate::barrier::notifier::BarrierInfo;
 use crate::barrier::progress::{CreateMviewProgressTracker, TrackingCommand, TrackingJob};
 use crate::barrier::rpc::{merge_node_rpc_errors, ControlStreamManager};
@@ -873,7 +869,8 @@
                         Err(e) => {
                             let failed_command = self.checkpoint_control.command_wait_collect_from_worker(worker_id);
                             if failed_command.is_some()
-                                || self.state.inflight_graph_info.contains_worker(worker_id) {
+                                || self.state.inflight_graph_info.contains_worker(worker_id)
+                                || self.checkpoint_control.creating_streaming_job_controls.values().any(|job| job.is_wait_on_worker(worker_id)) {
                                 let errors = self.control_stream_manager.collect_errors(worker_id, e).await;
                                 let err = merge_node_rpc_errors("get error from control stream", errors);
                                 if let Some(failed_command) = failed_command {
@@ -927,7 +924,6 @@
             span,
         } = scheduled;
 
-<<<<<<< HEAD
         if let Some(table_to_cancel) = command.table_to_cancel()
             && self
                 .checkpoint_control
@@ -944,10 +940,6 @@
             }
             return Ok(());
         }
-=======
-        let (pre_applied_graph_info, pre_applied_subscription_info) =
-            self.state.apply_command(&command);
->>>>>>> 5c5dcca6
 
         let (prev_epoch, curr_epoch) = self.state.next_epoch_pair();
 
@@ -978,7 +970,7 @@
         {
             creating_job.may_inject_fake_barrier(
                 &mut self.control_stream_manager,
-                &self.state.inflight_actor_infos.node_map,
+                self.active_streaming_nodes.current(),
                 checkpoint,
             )?
         }
@@ -1001,7 +993,7 @@
             command = Command::FinishCreateSnapshotBackfillStreamingJobs(jobs_to_finish);
         }
 
-        let (pre_applied_actor_info, pre_applied_graph_info, pre_applied_subscription_info) =
+        let (pre_applied_graph_info, pre_applied_subscription_info) =
             self.state.apply_command(&command);
 
         // Tracing related stuff
