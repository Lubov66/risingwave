--- conflicted
+++ resolved
@@ -73,7 +73,7 @@
                 level_type: level.level_type,
                 table_infos: level.table_infos.clone(),
             };
-<<<<<<< HEAD
+
             // Since the level is overlapping, we can change the order of origin sstable infos in
             // task.
             input_level.table_infos.sort_by(|sst1, sst2| {
@@ -96,8 +96,6 @@
                     ..Default::default()
                 });
             }
-=======
->>>>>>> f075a6b9
 
             let mut select_level_inputs = vec![input_level];
 
